--- conflicted
+++ resolved
@@ -3,19 +3,11 @@
 
 [package]
 name = "tauri-cli"
-<<<<<<< HEAD
 version = "2.0.0-beta.1"
 authors = [ "Tauri Programme within The Commons Conservancy" ]
 edition = "2021"
 rust-version = "1.70"
 categories = [ "gui", "web-programming" ]
-=======
-version = "1.5.10"
-authors = ["Tauri Programme within The Commons Conservancy"]
-edition = "2021"
-rust-version = "1.60"
-categories = ["gui", "web-programming"]
->>>>>>> e816a46b
 license = "Apache-2.0 OR MIT"
 homepage = "https://tauri.app"
 repository = "https://github.com/tauri-apps/tauri"
@@ -55,20 +47,11 @@
 thiserror = "1"
 sublime_fuzzy = "0.7"
 clap_complete = "4"
-<<<<<<< HEAD
 clap = { version = "4.4", features = [ "derive", "env" ] }
 anyhow = "1.0"
 tauri-bundler = { version = "2.0.0-beta.1", default-features = false, path = "../bundler" }
 colored = "2.0"
 serde = { version = "1.0", features = [ "derive" ] }
-=======
-clap = { version = "4.4", features = ["derive"] }
-anyhow = "1.0"
-tauri-bundler = { version = "1.5.0", path = "../bundler", default-features = false }
-colored = "2.0"
-once_cell = "1"
-serde = { version = "1.0", features = ["derive"] }
->>>>>>> e816a46b
 serde_json = "1.0"
 notify = "6.1"
 notify-debouncer-mini = "0.4"
@@ -76,17 +59,8 @@
 duct = "0.13"
 toml_edit = "0.21"
 json-patch = "1.2"
-<<<<<<< HEAD
 tauri-utils = { version = "2.0.0-beta.1", path = "../../core/tauri-utils", features = [ "isolation", "schema", "config-json5", "config-toml" ] }
 tauri-utils-v1 = { version = "1", package = "tauri-utils", features = [ "isolation", "schema", "config-json5", "config-toml" ] }
-=======
-tauri-utils = { version = "1.5.3", path = "../../core/tauri-utils", features = [
-  "isolation",
-  "schema",
-  "config-json5",
-  "config-toml",
-] }
->>>>>>> e816a46b
 toml = "0.8"
 jsonschema = "0.17"
 handlebars = "5.0"
@@ -116,13 +90,10 @@
 common-path = "1"
 serde-value = "0.7.0"
 itertools = "0.11"
-<<<<<<< HEAD
 local-ip-address = "0.5"
 css-color = "0.2"
 resvg = "0.36.0"
-=======
 glob = "0.3"
->>>>>>> e816a46b
 
 [target."cfg(windows)".dependencies]
 winapi = { version = "0.3", features = [
@@ -141,7 +112,6 @@
 plist = "1"
 
 [features]
-<<<<<<< HEAD
 default = [ "rustls" ]
 native-tls = [
   "tauri-bundler/native-tls",
@@ -160,10 +130,4 @@
 codegen-units = 1
 lto = true
 incremental = false
-opt-level = "s"
-=======
-default = ["rustls"]
-native-tls = ["tauri-bundler/native-tls", "ureq/native-tls"]
-native-tls-vendored = ["native-tls", "tauri-bundler/native-tls-vendored"]
-rustls = ["tauri-bundler/rustls", "ureq/tls"]
->>>>>>> e816a46b
+opt-level = "s"