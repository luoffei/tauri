// Copyright 2019-2022 Tauri Programme within The Commons Conservancy
// SPDX-License-Identifier: Apache-2.0
// SPDX-License-Identifier: MIT

//! The Tauri window types and functions.

pub(crate) mod menu;

pub use menu::{MenuEvent, MenuHandle};
use url::Url;

#[cfg(target_os = "macos")]
use crate::TitleBarStyle;
use crate::{
  app::AppHandle,
  command::{CommandArg, CommandItem},
  event::{Event, EventHandler},
  hooks::{InvokePayload, InvokeResponder},
  manager::WindowManager,
  runtime::{
    http::{Request as HttpRequest, Response as HttpResponse},
    monitor::Monitor as RuntimeMonitor,
    webview::{WebviewAttributes, WindowBuilder as _},
    window::{
      dpi::{PhysicalPosition, PhysicalSize},
      DetachedWindow, JsEventListenerKey, PendingWindow,
    },
    Dispatch, RuntimeHandle,
  },
  sealed::ManagerBase,
  sealed::RuntimeOrDispatch,
<<<<<<< HEAD
  utils::config::WindowUrl,
  EventLoopMessage, Invoke, InvokeError, InvokeMessage, InvokeResolver, Manager, PageLoadPayload,
  Runtime, Theme, WindowEvent,
};
#[cfg(desktop)]
use crate::{
  runtime::{
    menu::Menu,
    window::dpi::{Position, Size},
    UserAttentionType,
  },
  CursorIcon, Icon,
=======
  utils::config::{WindowConfig, WindowUrl},
  CursorIcon, EventLoopMessage, Icon, Invoke, InvokeError, InvokeMessage, InvokeResolver, Manager,
  PageLoadPayload, Runtime, Theme, WindowEvent,
>>>>>>> 852e11e1
};

use serde::Serialize;
#[cfg(windows)]
use windows::Win32::Foundation::HWND;

use tauri_macros::default_runtime;

use std::{
  fmt,
  hash::{Hash, Hasher},
  path::PathBuf,
  sync::Arc,
};

pub(crate) type WebResourceRequestHandler = dyn Fn(&HttpRequest, &mut HttpResponse) + Send + Sync;
pub(crate) type NavigationHandler = dyn Fn(Url) -> bool + Send;

#[derive(Clone, Serialize)]
struct WindowCreatedEvent {
  label: String,
}

/// Monitor descriptor.
#[derive(Debug, Clone, Serialize)]
#[serde(rename_all = "camelCase")]
pub struct Monitor {
  pub(crate) name: Option<String>,
  pub(crate) size: PhysicalSize<u32>,
  pub(crate) position: PhysicalPosition<i32>,
  pub(crate) scale_factor: f64,
}

impl From<RuntimeMonitor> for Monitor {
  fn from(monitor: RuntimeMonitor) -> Self {
    Self {
      name: monitor.name,
      size: monitor.size,
      position: monitor.position,
      scale_factor: monitor.scale_factor,
    }
  }
}

impl Monitor {
  /// Returns a human-readable name of the monitor.
  /// Returns None if the monitor doesn't exist anymore.
  pub fn name(&self) -> Option<&String> {
    self.name.as_ref()
  }

  /// Returns the monitor's resolution.
  pub fn size(&self) -> &PhysicalSize<u32> {
    &self.size
  }

  /// Returns the top-left corner position of the monitor relative to the larger full screen area.
  pub fn position(&self) -> &PhysicalPosition<i32> {
    &self.position
  }

  /// Returns the scale factor that can be used to map logical pixels to physical pixels, and vice versa.
  pub fn scale_factor(&self) -> f64 {
    self.scale_factor
  }
}

/// A builder for a webview window managed by Tauri.
#[default_runtime(crate::Wry, wry)]
pub struct WindowBuilder<'a, R: Runtime> {
  manager: WindowManager<R>,
  runtime: RuntimeOrDispatch<'a, R>,
  app_handle: AppHandle<R>,
  label: String,
  pub(crate) window_builder: <R::Dispatcher as Dispatch<EventLoopMessage>>::WindowBuilder,
  pub(crate) webview_attributes: WebviewAttributes,
  web_resource_request_handler: Option<Box<WebResourceRequestHandler>>,
  navigation_handler: Option<Box<NavigationHandler>>,
}

impl<'a, R: Runtime> fmt::Debug for WindowBuilder<'a, R> {
  fn fmt(&self, f: &mut fmt::Formatter<'_>) -> fmt::Result {
    f.debug_struct("WindowBuilder")
      .field("manager", &self.manager)
      .field("app_handle", &self.app_handle)
      .field("label", &self.label)
      .field("window_builder", &self.window_builder)
      .field("webview_attributes", &self.webview_attributes)
      .finish()
  }
}

impl<'a, R: Runtime> WindowBuilder<'a, R> {
  /// Initializes a webview window builder with the given window label and URL to load on the webview.
  ///
  /// # Known issues
  ///
  /// On Windows, this function deadlocks when used in a synchronous command, see [the Webview2 issue].
  /// You should use `async` commands when creating windows.
  ///
  /// # Examples
  ///
  /// - Create a window in the setup hook:
  ///
  /// ```
  /// tauri::Builder::default()
  ///   .setup(|app| {
  ///     let window = tauri::WindowBuilder::new(app, "label", tauri::WindowUrl::App("index.html".into()))
  ///       .build()?;
  ///     Ok(())
  ///   });
  /// ```
  ///
  /// - Create a window in a separate thread:
  ///
  /// ```
  /// tauri::Builder::default()
  ///   .setup(|app| {
  ///     let handle = app.handle();
  ///     std::thread::spawn(move || {
  ///       let window = tauri::WindowBuilder::new(&handle, "label", tauri::WindowUrl::App("index.html".into()))
  ///         .build()
  ///         .unwrap();
  ///     });
  ///     Ok(())
  ///   });
  /// ```
  ///
  /// - Create a window in a command:
  ///
  /// ```
  /// #[tauri::command]
  /// async fn create_window(app: tauri::AppHandle) {
  ///   let window = tauri::WindowBuilder::new(&app, "label", tauri::WindowUrl::External("https://tauri.app/".parse().unwrap()))
  ///     .build()
  ///     .unwrap();
  /// }
  /// ```
  ///
  /// [the Webview2 issue]: https://github.com/tauri-apps/wry/issues/583
  pub fn new<M: Manager<R>, L: Into<String>>(manager: &'a M, label: L, url: WindowUrl) -> Self {
    let runtime = manager.runtime();
    let app_handle = manager.app_handle();
    Self {
      manager: manager.manager().clone(),
      runtime,
      app_handle,
      label: label.into(),
      window_builder: <R::Dispatcher as Dispatch<EventLoopMessage>>::WindowBuilder::new(),
      webview_attributes: WebviewAttributes::new(url),
      web_resource_request_handler: None,
      navigation_handler: None,
    }
  }

  /// Initializes a webview window builder from a window config from tauri.conf.json.
  /// Keep in mind that you can't create 2 windows with the same `label` so make sure
  /// that the initial window was closed or change the label of the new `WindowBuilder`.
  ///
  /// # Known issues
  ///
  /// On Windows, this function deadlocks when used in a synchronous command, see [the Webview2 issue].
  /// You should use `async` commands when creating windows.
  ///
  /// # Examples
  ///
  /// - Create a window in a command:
  ///
  /// ```
  /// #[tauri::command]
  /// async fn reopen_window(app: tauri::AppHandle) {
  ///   let window = tauri::WindowBuilder::from_config(&app, app.config().tauri.windows.get(0).unwrap().clone())
  ///     .build()
  ///     .unwrap();
  /// }
  /// ```
  ///
  /// [the Webview2 issue]: https://github.com/tauri-apps/wry/issues/583
  pub fn from_config<M: Manager<R>>(manager: &'a M, config: WindowConfig) -> Self {
    let runtime = manager.runtime();
    let app_handle = manager.app_handle();
    let url = config.url.clone();
    let file_drop_enabled = config.file_drop_enabled;
    let mut builder = Self {
      manager: manager.manager().clone(),
      runtime,
      app_handle,
      label: config.label.clone(),
      window_builder: <R::Dispatcher as Dispatch<EventLoopMessage>>::WindowBuilder::with_config(
        config,
      ),
      webview_attributes: WebviewAttributes::new(url),
      web_resource_request_handler: None,
      navigation_handler: None,
    };

    if !file_drop_enabled {
      builder = builder.disable_file_drop_handler();
    }

    builder
  }

  /// Defines a closure to be executed when the webview makes an HTTP request for a web resource, allowing you to modify the response.
  ///
  /// Currently only implemented for the `tauri` URI protocol.
  ///
  /// **NOTE:** Currently this is **not** executed when using external URLs such as a development server,
  /// but it might be implemented in the future. **Always** check the request URL.
  ///
  /// # Examples
  ///
  /// ```rust,no_run
  /// use tauri::{
  ///   utils::config::{Csp, CspDirectiveSources, WindowUrl},
  ///   http::header::HeaderValue,
  ///   window::WindowBuilder,
  /// };
  /// use std::collections::HashMap;
  /// tauri::Builder::default()
  ///   .setup(|app| {
  ///     WindowBuilder::new(app, "core", WindowUrl::App("index.html".into()))
  ///       .on_web_resource_request(|request, response| {
  ///         if request.uri().starts_with("tauri://") {
  ///           // if we have a CSP header, Tauri is loading an HTML file
  ///           //  for this example, let's dynamically change the CSP
  ///           if let Some(csp) = response.headers_mut().get_mut("Content-Security-Policy") {
  ///             // use the tauri helper to parse the CSP policy to a map
  ///             let mut csp_map: HashMap<String, CspDirectiveSources> = Csp::Policy(csp.to_str().unwrap().to_string()).into();
  ///             csp_map.entry("script-src".to_string()).or_insert_with(Default::default).push("'unsafe-inline'");
  ///             // use the tauri helper to get a CSP string from the map
  ///             let csp_string = Csp::from(csp_map).to_string();
  ///             *csp = HeaderValue::from_str(&csp_string).unwrap();
  ///           }
  ///         }
  ///       })
  ///       .build()?;
  ///     Ok(())
  ///   });
  /// ```
  pub fn on_web_resource_request<F: Fn(&HttpRequest, &mut HttpResponse) + Send + Sync + 'static>(
    mut self,
    f: F,
  ) -> Self {
    self.web_resource_request_handler.replace(Box::new(f));
    self
  }

  /// Defines a closure to be executed when the webview navigates to a URL. Returning `false` cancels the navigation.
  ///
  /// # Examples
  ///
  /// ```rust,no_run
  /// use tauri::{
  ///   utils::config::{Csp, CspDirectiveSources, WindowUrl},
  ///   http::header::HeaderValue,
  ///   window::WindowBuilder,
  /// };
  /// use std::collections::HashMap;
  /// tauri::Builder::default()
  ///   .setup(|app| {
  ///     WindowBuilder::new(app, "core", WindowUrl::App("index.html".into()))
  ///       .on_navigation(|url| {
  ///         // allow the production URL or localhost on dev
  ///         url.scheme() == "tauri" || (cfg!(dev) && url.host_str() == Some("localhost"))
  ///       })
  ///       .build()?;
  ///     Ok(())
  ///   });
  /// ```
  pub fn on_navigation<F: Fn(Url) -> bool + Send + 'static>(mut self, f: F) -> Self {
    self.navigation_handler.replace(Box::new(f));
    self
  }

  /// Creates a new webview window.
  pub fn build(mut self) -> crate::Result<Window<R>> {
    let web_resource_request_handler = self.web_resource_request_handler.take();
    let pending = PendingWindow::new(
      self.window_builder.clone(),
      self.webview_attributes.clone(),
      self.label.clone(),
    )?;
    let labels = self.manager.labels().into_iter().collect::<Vec<_>>();
    let mut pending = self.manager.prepare_window(
      self.app_handle.clone(),
      pending,
      &labels,
      web_resource_request_handler,
    )?;
    pending.navigation_handler = self.navigation_handler.take();
    let window = match &mut self.runtime {
      RuntimeOrDispatch::Runtime(runtime) => runtime.create_window(pending),
      RuntimeOrDispatch::RuntimeHandle(handle) => handle.create_window(pending),
      RuntimeOrDispatch::Dispatch(dispatcher) => dispatcher.create_window(pending),
    }
    .map(|window| self.manager.attach_window(self.app_handle.clone(), window))?;

    self.manager.eval_script_all(format!(
      "window.__TAURI_METADATA__.__windows = {window_labels_array}.map(function (label) {{ return {{ label: label }} }})",
      window_labels_array = serde_json::to_string(&self.manager.labels())?,
    ))?;

    self.manager.emit_filter(
      "tauri://window-created",
      None,
      Some(WindowCreatedEvent {
        label: window.label().into(),
      }),
      |w| w != &window,
    )?;

    Ok(window)
  }
}

/// Desktop APIs.
#[cfg(desktop)]
impl<'a, R: Runtime> WindowBuilder<'a, R> {
  /// Sets the menu for the window.
  #[must_use]
  pub fn menu(mut self, menu: Menu) -> Self {
    self.window_builder = self.window_builder.menu(menu);
    self
  }

  /// Show window in the center of the screen.
  #[must_use]
  pub fn center(mut self) -> Self {
    self.window_builder = self.window_builder.center();
    self
  }

  /// The initial position of the window's.
  #[must_use]
  pub fn position(mut self, x: f64, y: f64) -> Self {
    self.window_builder = self.window_builder.position(x, y);
    self
  }

  /// Window size.
  #[must_use]
  pub fn inner_size(mut self, width: f64, height: f64) -> Self {
    self.window_builder = self.window_builder.inner_size(width, height);
    self
  }

  /// Window min inner size.
  #[must_use]
  pub fn min_inner_size(mut self, min_width: f64, min_height: f64) -> Self {
    self.window_builder = self.window_builder.min_inner_size(min_width, min_height);
    self
  }

  /// Window max inner size.
  #[must_use]
  pub fn max_inner_size(mut self, max_width: f64, max_height: f64) -> Self {
    self.window_builder = self.window_builder.max_inner_size(max_width, max_height);
    self
  }

  /// Whether the window is resizable or not.
  #[must_use]
  pub fn resizable(mut self, resizable: bool) -> Self {
    self.window_builder = self.window_builder.resizable(resizable);
    self
  }

  /// The title of the window in the title bar.
  #[must_use]
  pub fn title<S: Into<String>>(mut self, title: S) -> Self {
    self.window_builder = self.window_builder.title(title);
    self
  }

  /// Whether to start the window in fullscreen or not.
  #[must_use]
  pub fn fullscreen(mut self, fullscreen: bool) -> Self {
    self.window_builder = self.window_builder.fullscreen(fullscreen);
    self
  }

  /// Sets the window to be initially focused.
  #[must_use]
  #[deprecated(
    since = "1.2.0",
    note = "The window is automatically focused by default. This function Will be removed in 2.0.0. Use `focused` instead."
  )]
  pub fn focus(mut self) -> Self {
    self.window_builder = self.window_builder.focused(true);
    self
  }

  /// Whether the window will be initially focused or not.
  #[must_use]
  pub fn focused(mut self, focused: bool) -> Self {
    self.window_builder = self.window_builder.focused(focused);
    self
  }

  /// Whether the window should be maximized upon creation.
  #[must_use]
  pub fn maximized(mut self, maximized: bool) -> Self {
    self.window_builder = self.window_builder.maximized(maximized);
    self
  }

  /// Whether the window should be immediately visible upon creation.
  #[must_use]
  pub fn visible(mut self, visible: bool) -> Self {
    self.window_builder = self.window_builder.visible(visible);
    self
  }

  /// Forces a theme or uses the system settings if None was provided.
  ///
  /// ## Platform-specific
  ///
  /// - **macOS**: Only supported on macOS 10.14+.
  #[must_use]
  pub fn theme(mut self, theme: Option<Theme>) -> Self {
    self.window_builder = self.window_builder.theme(theme);
    self
  }

  /// Whether the window should be transparent. If this is true, writing colors
  /// with alpha values different than `1.0` will produce a transparent window.
  #[cfg(any(not(target_os = "macos"), feature = "macos-private-api"))]
  #[cfg_attr(
    doc_cfg,
    doc(cfg(any(not(target_os = "macos"), feature = "macos-private-api")))
  )]
  #[must_use]
  pub fn transparent(mut self, transparent: bool) -> Self {
    self.window_builder = self.window_builder.transparent(transparent);
    self
  }

  /// Whether the window should have borders and bars.
  #[must_use]
  pub fn decorations(mut self, decorations: bool) -> Self {
    self.window_builder = self.window_builder.decorations(decorations);
    self
  }

  /// Whether the window should always be on top of other windows.
  #[must_use]
  pub fn always_on_top(mut self, always_on_top: bool) -> Self {
    self.window_builder = self.window_builder.always_on_top(always_on_top);
    self
  }

  /// Whether the window should always be on top of other windows.
  #[must_use]
  pub fn content_protected(mut self, protected: bool) -> Self {
    self.window_builder = self.window_builder.content_protected(protected);
    self
  }

  /// Sets the window icon.
  pub fn icon(mut self, icon: Icon) -> crate::Result<Self> {
    self.window_builder = self.window_builder.icon(icon.try_into()?)?;
    Ok(self)
  }

  /// Sets whether or not the window icon should be hidden from the taskbar.
  ///
  /// ## Platform-specific
  ///
  /// - **macOS**: Unsupported.
  #[must_use]
  pub fn skip_taskbar(mut self, skip: bool) -> Self {
    self.window_builder = self.window_builder.skip_taskbar(skip);
    self
  }

  /// Sets whether or not the window has shadow.
  ///
  /// ## Platform-specific
  ///
  /// - **Windows:**
  ///   - `false` has no effect on decorated window, shadows are always ON.
  ///   - `true` will make ndecorated window have a 1px white border,
  /// and on Windows 11, it will have a rounded corners.
  /// - **Linux:** Unsupported.
  #[must_use]
  pub fn shadow(mut self, enable: bool) -> Self {
    self.window_builder = self.window_builder.shadow(enable);
    self
  }

  /// Sets a parent to the window to be created.
  ///
  /// A child window has the WS_CHILD style and is confined to the client area of its parent window.
  ///
  /// For more information, see <https://docs.microsoft.com/en-us/windows/win32/winmsg/window-features#child-windows>
  #[cfg(windows)]
  #[must_use]
  pub fn parent_window(mut self, parent: HWND) -> Self {
    self.window_builder = self.window_builder.parent_window(parent);
    self
  }

  /// Sets a parent to the window to be created.
  #[cfg(target_os = "macos")]
  #[must_use]
  pub fn parent_window(mut self, parent: *mut std::ffi::c_void) -> Self {
    self.window_builder = self.window_builder.parent_window(parent);
    self
  }

  /// Set an owner to the window to be created.
  ///
  /// From MSDN:
  /// - An owned window is always above its owner in the z-order.
  /// - The system automatically destroys an owned window when its owner is destroyed.
  /// - An owned window is hidden when its owner is minimized.
  ///
  /// For more information, see <https://docs.microsoft.com/en-us/windows/win32/winmsg/window-features#owned-windows>
  #[cfg(windows)]
  #[must_use]
  pub fn owner_window(mut self, owner: HWND) -> Self {
    self.window_builder = self.window_builder.owner_window(owner);
    self
  }

  /// Sets the [`TitleBarStyle`].
  #[cfg(target_os = "macos")]
  #[must_use]
  pub fn title_bar_style(mut self, style: TitleBarStyle) -> Self {
    self.window_builder = self.window_builder.title_bar_style(style);
    self
  }

  /// Hide the window title.
  #[cfg(target_os = "macos")]
  #[must_use]
  pub fn hidden_title(mut self, hidden: bool) -> Self {
    self.window_builder = self.window_builder.hidden_title(hidden);
    self
  }

  /// Defines the window [tabbing identifier] for macOS.
  ///
  /// Windows with matching tabbing identifiers will be grouped together.
  /// If the tabbing identifier is not set, automatic tabbing will be disabled.
  ///
  /// [tabbing identifier]: <https://developer.apple.com/documentation/appkit/nswindow/1644704-tabbingidentifier>
  #[cfg(target_os = "macos")]
  #[must_use]
  pub fn tabbing_identifier(mut self, identifier: &str) -> Self {
    self.window_builder = self.window_builder.tabbing_identifier(identifier);
    self
  }

  /// Sets whether clicking an inactive window also clicks through to the webview.
  #[must_use]
  pub fn accept_first_mouse(mut self, accept: bool) -> Self {
    self.webview_attributes.accept_first_mouse = accept;
    self
  }
}

/// Webview attributes.
impl<'a, R: Runtime> WindowBuilder<'a, R> {
  /// Adds the provided JavaScript to a list of scripts that should be run after the global object has been created,
  /// but before the HTML document has been parsed and before any other script included by the HTML document is run.
  ///
  /// Since it runs on all top-level document and child frame page navigations,
  /// it's recommended to check the `window.location` to guard your script from running on unexpected origins.
  ///
  /// # Examples
  ///
  /// ```rust
  /// use tauri::{WindowBuilder, Runtime};
  ///
  /// const INIT_SCRIPT: &str = r#"
  ///   if (window.location.origin === 'https://tauri.app') {
  ///     console.log("hello world from js init script");
  ///
  ///     window.__MY_CUSTOM_PROPERTY__ = { foo: 'bar' };
  ///   }
  /// "#;
  ///
  /// fn main() {
  ///   tauri::Builder::default()
  ///     .setup(|app| {
  ///       let window = tauri::WindowBuilder::new(app, "label", tauri::WindowUrl::App("index.html".into()))
  ///         .initialization_script(INIT_SCRIPT)
  ///         .build()?;
  ///       Ok(())
  ///     });
  /// }
  /// ```
  #[must_use]
  pub fn initialization_script(mut self, script: &str) -> Self {
    self
      .webview_attributes
      .initialization_scripts
      .push(script.to_string());
    self
  }

  /// Set the user agent for the webview
  #[must_use]
  pub fn user_agent(mut self, user_agent: &str) -> Self {
    self.webview_attributes.user_agent = Some(user_agent.to_string());
    self
  }

  /// Set additional arguments for the webview.
  ///
  /// ## Platform-specific
  ///
  /// - **macOS / Linux / Android / iOS**: Unsupported.
  ///
  /// ## Warning
  ///
  /// By default wry passes `--disable-features=msWebOOUI,msPdfOOUI,msSmartScreenProtection`
  /// so if you use this method, you also need to disable these components by yourself if you want.
  #[must_use]
  pub fn additional_browser_args(mut self, additional_args: &str) -> Self {
    self.webview_attributes.additional_browser_args = Some(additional_args.to_string());
    self
  }

  /// Data directory for the webview.
  #[must_use]
  pub fn data_directory(mut self, data_directory: PathBuf) -> Self {
    self
      .webview_attributes
      .data_directory
      .replace(data_directory);
    self
  }

  /// Disables the file drop handler. This is required to use drag and drop APIs on the front end on Windows.
  #[must_use]
  pub fn disable_file_drop_handler(mut self) -> Self {
    self.webview_attributes.file_drop_handler_enabled = false;
    self
  }

  /// Enables clipboard access for the page rendered on **Linux** and **Windows**.
  ///
  /// **macOS** doesn't provide such method and is always enabled by default,
  /// but you still need to add menu item accelerators to use shortcuts.
  #[must_use]
  pub fn enable_clipboard_access(mut self) -> Self {
    self.webview_attributes.clipboard = true;
    self
  }
}

// TODO: expand these docs since this is a pretty important type
/// A webview window managed by Tauri.
///
/// This type also implements [`Manager`] which allows you to manage other windows attached to
/// the same application.
#[default_runtime(crate::Wry, wry)]
#[derive(Debug)]
pub struct Window<R: Runtime> {
  /// The webview window created by the runtime.
  window: DetachedWindow<EventLoopMessage, R>,
  /// The manager to associate this webview window with.
  manager: WindowManager<R>,
  pub(crate) app_handle: AppHandle<R>,
}

unsafe impl<R: Runtime> raw_window_handle::HasRawWindowHandle for Window<R> {
  fn raw_window_handle(&self) -> raw_window_handle::RawWindowHandle {
    self.window.dispatcher.raw_window_handle().unwrap()
  }
}

impl<R: Runtime> Clone for Window<R> {
  fn clone(&self) -> Self {
    Self {
      window: self.window.clone(),
      manager: self.manager.clone(),
      app_handle: self.app_handle.clone(),
    }
  }
}

impl<R: Runtime> Hash for Window<R> {
  /// Only use the [`Window`]'s label to represent its hash.
  fn hash<H: Hasher>(&self, state: &mut H) {
    self.window.label.hash(state)
  }
}

impl<R: Runtime> Eq for Window<R> {}
impl<R: Runtime> PartialEq for Window<R> {
  /// Only use the [`Window`]'s label to compare equality.
  fn eq(&self, other: &Self) -> bool {
    self.window.label.eq(&other.window.label)
  }
}

impl<R: Runtime> Manager<R> for Window<R> {
  fn emit_to<S: Serialize + Clone>(
    &self,
    label: &str,
    event: &str,
    payload: S,
  ) -> crate::Result<()> {
    self
      .manager()
      .emit_filter(event, Some(self.label()), payload, |w| label == w.label())
  }

  fn emit_all<S: Serialize + Clone>(&self, event: &str, payload: S) -> crate::Result<()> {
    self
      .manager()
      .emit_filter(event, Some(self.label()), payload, |_| true)
  }
}
impl<R: Runtime> ManagerBase<R> for Window<R> {
  fn manager(&self) -> &WindowManager<R> {
    &self.manager
  }

  fn runtime(&self) -> RuntimeOrDispatch<'_, R> {
    RuntimeOrDispatch::Dispatch(self.dispatcher())
  }

  fn managed_app_handle(&self) -> AppHandle<R> {
    self.app_handle.clone()
  }
}

impl<'de, R: Runtime> CommandArg<'de, R> for Window<R> {
  /// Grabs the [`Window`] from the [`CommandItem`]. This will never fail.
  fn from_command(command: CommandItem<'de, R>) -> Result<Self, InvokeError> {
    Ok(command.message.window())
  }
}

/// The platform webview handle. Accessed with [`Window#method.with_webview`];
#[cfg(feature = "wry")]
#[cfg_attr(doc_cfg, doc(cfg(feature = "wry")))]
pub struct PlatformWebview(tauri_runtime_wry::Webview);

#[cfg(feature = "wry")]
impl PlatformWebview {
  /// Returns [`webkit2gtk::WebView`] handle.
  #[cfg(any(
    target_os = "linux",
    target_os = "dragonfly",
    target_os = "freebsd",
    target_os = "netbsd",
    target_os = "openbsd"
  ))]
  #[cfg_attr(
    doc_cfg,
    doc(cfg(any(
      target_os = "linux",
      target_os = "dragonfly",
      target_os = "freebsd",
      target_os = "netbsd",
      target_os = "openbsd"
    )))
  )]
  pub fn inner(&self) -> std::rc::Rc<webkit2gtk::WebView> {
    self.0.clone()
  }

  /// Returns the WebView2 controller.
  #[cfg(windows)]
  #[cfg_attr(doc_cfg, doc(cfg(windows)))]
  pub fn controller(
    &self,
  ) -> webview2_com::Microsoft::Web::WebView2::Win32::ICoreWebView2Controller {
    self.0.controller.clone()
  }

  /// Returns the [WKWebView] handle.
  ///
  /// [WKWebView]: https://developer.apple.com/documentation/webkit/wkwebview
  #[cfg(any(target_os = "macos", target_os = "ios"))]
  #[cfg_attr(doc_cfg, doc(cfg(any(target_os = "macos", target_os = "ios"))))]
  pub fn inner(&self) -> cocoa::base::id {
    self.0.webview
  }

  /// Returns WKWebView [controller] handle.
  ///
  /// [controller]: https://developer.apple.com/documentation/webkit/wkusercontentcontroller
  #[cfg(any(target_os = "macos", target_os = "ios"))]
  #[cfg_attr(doc_cfg, doc(cfg(any(target_os = "macos", target_os = "ios"))))]
  pub fn controller(&self) -> cocoa::base::id {
    self.0.manager
  }

  /// Returns [NSWindow] associated with the WKWebView webview.
  ///
  /// [NSWindow]: https://developer.apple.com/documentation/appkit/nswindow
  #[cfg(target_os = "macos")]
  #[cfg_attr(doc_cfg, doc(cfg(target_os = "macos")))]
  pub fn ns_window(&self) -> cocoa::base::id {
    self.0.ns_window
  }

  /// Returns handle for JNI execution.
  #[cfg(target_os = "android")]
  pub fn jni_handle(&self) -> tauri_runtime_wry::wry::webview::JniHandle {
    self.0
  }
}

/// Base window functions.
impl<R: Runtime> Window<R> {
  /// Create a new window that is attached to the manager.
  pub(crate) fn new(
    manager: WindowManager<R>,
    window: DetachedWindow<EventLoopMessage, R>,
    app_handle: AppHandle<R>,
  ) -> Self {
    Self {
      window,
      manager,
      app_handle,
    }
  }

  /// Initializes a webview window builder with the given window label and URL to load on the webview.
  ///
  /// Data URLs are only supported with the `window-data-url` feature flag.
  pub fn builder<'a, M: Manager<R>, L: Into<String>>(
    manager: &'a M,
    label: L,
    url: WindowUrl,
  ) -> WindowBuilder<'a, R> {
    WindowBuilder::<'a, R>::new(manager, label.into(), url)
  }

  pub(crate) fn invoke_responder(&self) -> Arc<InvokeResponder<R>> {
    self.manager.invoke_responder()
  }

  /// The current window's dispatcher.
  pub(crate) fn dispatcher(&self) -> R::Dispatcher {
    self.window.dispatcher.clone()
  }

  /// Runs the given closure on the main thread.
  pub fn run_on_main_thread<F: FnOnce() + Send + 'static>(&self, f: F) -> crate::Result<()> {
    self
      .window
      .dispatcher
      .run_on_main_thread(f)
      .map_err(Into::into)
  }

  /// The label of this window.
  pub fn label(&self) -> &str {
    &self.window.label
  }

  /// Registers a window event listener.
  pub fn on_window_event<F: Fn(&WindowEvent) + Send + 'static>(&self, f: F) {
    self
      .window
      .dispatcher
      .on_window_event(move |event| f(&event.clone().into()));
  }

  /// Registers a menu event listener.
  pub fn on_menu_event<F: Fn(MenuEvent) + Send + 'static>(&self, f: F) -> uuid::Uuid {
    let menu_ids = self.window.menu_ids.clone();
    self.window.dispatcher.on_menu_event(move |event| {
      let id = menu_ids
        .lock()
        .unwrap()
        .get(&event.menu_item_id)
        .unwrap()
        .clone();
      f(MenuEvent { menu_item_id: id })
    })
  }

  /// Executes a closure, providing it with the webview handle that is specific to the current platform.
  ///
  /// The closure is executed on the main thread.
  ///
  /// # Examples
  ///
  /// ```rust,no_run
  /// #[cfg(target_os = "macos")]
  /// #[macro_use]
  /// extern crate objc;
  /// use tauri::Manager;
  ///
  /// fn main() {
  ///   tauri::Builder::default()
  ///     .setup(|app| {
  ///       let main_window = app.get_window("main").unwrap();
  ///       main_window.with_webview(|webview| {
  ///         #[cfg(target_os = "linux")]
  ///         {
  ///           // see https://docs.rs/webkit2gtk/0.18.2/webkit2gtk/struct.WebView.html
  ///           // and https://docs.rs/webkit2gtk/0.18.2/webkit2gtk/trait.WebViewExt.html
  ///           use webkit2gtk::traits::WebViewExt;
  ///           webview.inner().set_zoom_level(4.);
  ///         }
  ///
  ///         #[cfg(windows)]
  ///         unsafe {
  ///           // see https://docs.rs/webview2-com/0.19.1/webview2_com/Microsoft/Web/WebView2/Win32/struct.ICoreWebView2Controller.html
  ///           webview.controller().SetZoomFactor(4.).unwrap();
  ///         }
  ///
  ///         #[cfg(target_os = "macos")]
  ///         unsafe {
  ///           let () = msg_send![webview.inner(), setPageZoom: 4.];
  ///           let () = msg_send![webview.controller(), removeAllUserScripts];
  ///           let bg_color: cocoa::base::id = msg_send![class!(NSColor), colorWithDeviceRed:0.5 green:0.2 blue:0.4 alpha:1.];
  ///           let () = msg_send![webview.ns_window(), setBackgroundColor: bg_color];
  ///         }
  ///
  ///         #[cfg(target_os = "android")]
  ///         {
  ///           use jni::objects::JValue;
  ///           webview.jni_handle().exec(|env, _, webview| {
  ///             env.call_method(webview, "zoomBy", "(F)V", &[JValue::Float(4.)]).unwrap();
  ///           })
  ///         }
  ///       });
  ///       Ok(())
  ///   });
  /// }
  /// ```
  #[cfg(all(feature = "wry"))]
  #[cfg_attr(doc_cfg, doc(all(feature = "wry")))]
  pub fn with_webview<F: FnOnce(PlatformWebview) + Send + 'static>(
    &self,
    f: F,
  ) -> crate::Result<()> {
    self
      .window
      .dispatcher
      .with_webview(|w| f(PlatformWebview(*w.downcast().unwrap())))
      .map_err(Into::into)
  }
}

/// Window getters.
impl<R: Runtime> Window<R> {
  /// Gets a handle to the window menu.
  pub fn menu_handle(&self) -> MenuHandle<R> {
    MenuHandle {
      ids: self.window.menu_ids.clone(),
      dispatcher: self.dispatcher(),
    }
  }

  /// Returns the scale factor that can be used to map logical pixels to physical pixels, and vice versa.
  pub fn scale_factor(&self) -> crate::Result<f64> {
    self.window.dispatcher.scale_factor().map_err(Into::into)
  }

  /// Returns the position of the top-left hand corner of the window's client area relative to the top-left hand corner of the desktop.
  pub fn inner_position(&self) -> crate::Result<PhysicalPosition<i32>> {
    self.window.dispatcher.inner_position().map_err(Into::into)
  }

  /// Returns the position of the top-left hand corner of the window relative to the top-left hand corner of the desktop.
  pub fn outer_position(&self) -> crate::Result<PhysicalPosition<i32>> {
    self.window.dispatcher.outer_position().map_err(Into::into)
  }

  /// Returns the physical size of the window's client area.
  ///
  /// The client area is the content of the window, excluding the title bar and borders.
  pub fn inner_size(&self) -> crate::Result<PhysicalSize<u32>> {
    self.window.dispatcher.inner_size().map_err(Into::into)
  }

  /// Returns the physical size of the entire window.
  ///
  /// These dimensions include the title bar and borders. If you don't want that (and you usually don't), use inner_size instead.
  pub fn outer_size(&self) -> crate::Result<PhysicalSize<u32>> {
    self.window.dispatcher.outer_size().map_err(Into::into)
  }

  /// Gets the window's current fullscreen state.
  pub fn is_fullscreen(&self) -> crate::Result<bool> {
    self.window.dispatcher.is_fullscreen().map_err(Into::into)
  }

  /// Gets the window's current minimized state.
  pub fn is_minimized(&self) -> crate::Result<bool> {
    self.window.dispatcher.is_minimized().map_err(Into::into)
  }

  /// Gets the window's current maximized state.
  pub fn is_maximized(&self) -> crate::Result<bool> {
    self.window.dispatcher.is_maximized().map_err(Into::into)
  }

  /// Gets the window’s current decoration state.
  pub fn is_decorated(&self) -> crate::Result<bool> {
    self.window.dispatcher.is_decorated().map_err(Into::into)
  }

  /// Gets the window’s current resizable state.
  pub fn is_resizable(&self) -> crate::Result<bool> {
    self.window.dispatcher.is_resizable().map_err(Into::into)
  }

  /// Gets the window's current visibility state.
  pub fn is_visible(&self) -> crate::Result<bool> {
    self.window.dispatcher.is_visible().map_err(Into::into)
  }

  /// Gets the window's current title.
  pub fn title(&self) -> crate::Result<String> {
    self.window.dispatcher.title().map_err(Into::into)
  }

  /// Returns the monitor on which the window currently resides.
  ///
  /// Returns None if current monitor can't be detected.
  pub fn current_monitor(&self) -> crate::Result<Option<Monitor>> {
    self
      .window
      .dispatcher
      .current_monitor()
      .map(|m| m.map(Into::into))
      .map_err(Into::into)
  }

  /// Returns the primary monitor of the system.
  ///
  /// Returns None if it can't identify any monitor as a primary one.
  pub fn primary_monitor(&self) -> crate::Result<Option<Monitor>> {
    self
      .window
      .dispatcher
      .primary_monitor()
      .map(|m| m.map(Into::into))
      .map_err(Into::into)
  }

  /// Returns the list of all the monitors available on the system.
  pub fn available_monitors(&self) -> crate::Result<Vec<Monitor>> {
    self
      .window
      .dispatcher
      .available_monitors()
      .map(|m| m.into_iter().map(Into::into).collect())
      .map_err(Into::into)
  }

  /// Returns the native handle that is used by this window.
  #[cfg(target_os = "macos")]
  pub fn ns_window(&self) -> crate::Result<*mut std::ffi::c_void> {
    self
      .window
      .dispatcher
      .raw_window_handle()
      .map_err(Into::into)
      .and_then(|handle| {
        if let raw_window_handle::RawWindowHandle::AppKit(h) = handle {
          Ok(h.ns_window)
        } else {
          Err(crate::Error::InvalidWindowHandle)
        }
      })
  }

  /// Returns the native handle that is used by this window.
  #[cfg(windows)]
  pub fn hwnd(&self) -> crate::Result<HWND> {
    self
      .window
      .dispatcher
      .raw_window_handle()
      .map_err(Into::into)
      .and_then(|handle| {
        if let raw_window_handle::RawWindowHandle::Win32(h) = handle {
          Ok(HWND(h.hwnd as _))
        } else {
          Err(crate::Error::InvalidWindowHandle)
        }
      })
  }

  /// Returns the `ApplicationWindow` from gtk crate that is used by this window.
  ///
  /// Note that this can only be used on the main thread.
  #[cfg(any(
    target_os = "linux",
    target_os = "dragonfly",
    target_os = "freebsd",
    target_os = "netbsd",
    target_os = "openbsd"
  ))]
  pub fn gtk_window(&self) -> crate::Result<gtk::ApplicationWindow> {
    self.window.dispatcher.gtk_window().map_err(Into::into)
  }

  /// Returns the current window theme.
  ///
  /// ## Platform-specific
  ///
  /// - **macOS**: Only supported on macOS 10.14+.
  pub fn theme(&self) -> crate::Result<Theme> {
    self.window.dispatcher.theme().map_err(Into::into)
  }
}

/// Desktop window setters and actions.
#[cfg(desktop)]
impl<R: Runtime> Window<R> {
  /// Centers the window.
  pub fn center(&self) -> crate::Result<()> {
    self.window.dispatcher.center().map_err(Into::into)
  }

  /// Requests user attention to the window, this has no effect if the application
  /// is already focused. How requesting for user attention manifests is platform dependent,
  /// see `UserAttentionType` for details.
  ///
  /// Providing `None` will unset the request for user attention. Unsetting the request for
  /// user attention might not be done automatically by the WM when the window receives input.
  ///
  /// ## Platform-specific
  ///
  /// - **macOS:** `None` has no effect.
  /// - **Linux:** Urgency levels have the same effect.
  pub fn request_user_attention(
    &self,
    request_type: Option<UserAttentionType>,
  ) -> crate::Result<()> {
    self
      .window
      .dispatcher
      .request_user_attention(request_type)
      .map_err(Into::into)
  }

  /// Opens the dialog to prints the contents of the webview.
  /// Currently only supported on macOS on `wry`.
  /// `window.print()` works on all platforms.
  pub fn print(&self) -> crate::Result<()> {
    self.window.dispatcher.print().map_err(Into::into)
  }

  /// Determines if this window should be resizable.
  pub fn set_resizable(&self, resizable: bool) -> crate::Result<()> {
    self
      .window
      .dispatcher
      .set_resizable(resizable)
      .map_err(Into::into)
  }

  /// Set this window's title.
  pub fn set_title(&self, title: &str) -> crate::Result<()> {
    self
      .window
      .dispatcher
      .set_title(title.to_string())
      .map_err(Into::into)
  }

  /// Maximizes this window.
  pub fn maximize(&self) -> crate::Result<()> {
    self.window.dispatcher.maximize().map_err(Into::into)
  }

  /// Un-maximizes this window.
  pub fn unmaximize(&self) -> crate::Result<()> {
    self.window.dispatcher.unmaximize().map_err(Into::into)
  }

  /// Minimizes this window.
  pub fn minimize(&self) -> crate::Result<()> {
    self.window.dispatcher.minimize().map_err(Into::into)
  }

  /// Un-minimizes this window.
  pub fn unminimize(&self) -> crate::Result<()> {
    self.window.dispatcher.unminimize().map_err(Into::into)
  }

  /// Show this window.
  pub fn show(&self) -> crate::Result<()> {
    self.window.dispatcher.show().map_err(Into::into)
  }

  /// Hide this window.
  pub fn hide(&self) -> crate::Result<()> {
    self.window.dispatcher.hide().map_err(Into::into)
  }

  /// Closes this window.
  /// # Panics
  ///
  /// - Panics if the event loop is not running yet, usually when called on the [`setup`](crate::Builder#method.setup) closure.
  /// - Panics when called on the main thread, usually on the [`run`](crate::App#method.run) closure.
  ///
  /// You can spawn a task to use the API using [`crate::async_runtime::spawn`] or [`std::thread::spawn`] to prevent the panic.
  pub fn close(&self) -> crate::Result<()> {
    self.window.dispatcher.close().map_err(Into::into)
  }

  /// Determines if this window should be [decorated].
  ///
  /// [decorated]: https://en.wikipedia.org/wiki/Window_(computing)#Window_decoration
  pub fn set_decorations(&self, decorations: bool) -> crate::Result<()> {
    self
      .window
      .dispatcher
      .set_decorations(decorations)
      .map_err(Into::into)
  }

  /// Determines if this window should have shadow.
  ///
  /// ## Platform-specific
  ///
  /// - **Windows:**
  ///   - `false` has no effect on decorated window, shadow are always ON.
  ///   - `true` will make ndecorated window have a 1px white border,
  /// and on Windows 11, it will have a rounded corners.
  /// - **Linux:** Unsupported.
  pub fn set_shadow(&self, enable: bool) -> crate::Result<()> {
    self
      .window
      .dispatcher
      .set_shadow(enable)
      .map_err(Into::into)
  }

  /// Determines if this window should always be on top of other windows.
  pub fn set_always_on_top(&self, always_on_top: bool) -> crate::Result<()> {
    self
      .window
      .dispatcher
      .set_always_on_top(always_on_top)
      .map_err(Into::into)
  }

  /// Prevents the window contents from being captured by other apps.
  pub fn set_content_protected(&self, protected: bool) -> crate::Result<()> {
    self
      .window
      .dispatcher
      .set_content_protected(protected)
      .map_err(Into::into)
  }

  /// Resizes this window.
  pub fn set_size<S: Into<Size>>(&self, size: S) -> crate::Result<()> {
    self
      .window
      .dispatcher
      .set_size(size.into())
      .map_err(Into::into)
  }

  /// Sets this window's minimum size.
  pub fn set_min_size<S: Into<Size>>(&self, size: Option<S>) -> crate::Result<()> {
    self
      .window
      .dispatcher
      .set_min_size(size.map(|s| s.into()))
      .map_err(Into::into)
  }

  /// Sets this window's maximum size.
  pub fn set_max_size<S: Into<Size>>(&self, size: Option<S>) -> crate::Result<()> {
    self
      .window
      .dispatcher
      .set_max_size(size.map(|s| s.into()))
      .map_err(Into::into)
  }

  /// Sets this window's position.
  pub fn set_position<Pos: Into<Position>>(&self, position: Pos) -> crate::Result<()> {
    self
      .window
      .dispatcher
      .set_position(position.into())
      .map_err(Into::into)
  }

  /// Determines if this window should be fullscreen.
  pub fn set_fullscreen(&self, fullscreen: bool) -> crate::Result<()> {
    self
      .window
      .dispatcher
      .set_fullscreen(fullscreen)
      .map_err(Into::into)
  }

  /// Bring the window to front and focus.
  pub fn set_focus(&self) -> crate::Result<()> {
    self.window.dispatcher.set_focus().map_err(Into::into)
  }

  /// Sets this window' icon.
  pub fn set_icon(&self, icon: Icon) -> crate::Result<()> {
    self
      .window
      .dispatcher
      .set_icon(icon.try_into()?)
      .map_err(Into::into)
  }

  /// Whether to hide the window icon from the taskbar or not.
  ///
  /// ## Platform-specific
  ///
  /// - **macOS:** Unsupported.
  pub fn set_skip_taskbar(&self, skip: bool) -> crate::Result<()> {
    self
      .window
      .dispatcher
      .set_skip_taskbar(skip)
      .map_err(Into::into)
  }

  /// Grabs the cursor, preventing it from leaving the window.
  ///
  /// There's no guarantee that the cursor will be hidden. You should
  /// hide it by yourself if you want so.
  ///
  /// ## Platform-specific
  ///
  /// - **Linux:** Unsupported.
  /// - **macOS:** This locks the cursor in a fixed location, which looks visually awkward.
  pub fn set_cursor_grab(&self, grab: bool) -> crate::Result<()> {
    self
      .window
      .dispatcher
      .set_cursor_grab(grab)
      .map_err(Into::into)
  }

  /// Modifies the cursor's visibility.
  ///
  /// If `false`, this will hide the cursor. If `true`, this will show the cursor.
  ///
  /// ## Platform-specific
  ///
  /// - **Windows:** The cursor is only hidden within the confines of the window.
  /// - **macOS:** The cursor is hidden as long as the window has input focus, even if the cursor is
  ///   outside of the window.
  pub fn set_cursor_visible(&self, visible: bool) -> crate::Result<()> {
    self
      .window
      .dispatcher
      .set_cursor_visible(visible)
      .map_err(Into::into)
  }

  /// Modifies the cursor icon of the window.
  pub fn set_cursor_icon(&self, icon: CursorIcon) -> crate::Result<()> {
    self
      .window
      .dispatcher
      .set_cursor_icon(icon)
      .map_err(Into::into)
  }

  /// Changes the position of the cursor in window coordinates.
  pub fn set_cursor_position<Pos: Into<Position>>(&self, position: Pos) -> crate::Result<()> {
    self
      .window
      .dispatcher
      .set_cursor_position(position)
      .map_err(Into::into)
  }

  /// Ignores the window cursor events.
  pub fn set_ignore_cursor_events(&self, ignore: bool) -> crate::Result<()> {
    self
      .window
      .dispatcher
      .set_ignore_cursor_events(ignore)
      .map_err(Into::into)
  }

  /// Starts dragging the window.
  pub fn start_dragging(&self) -> crate::Result<()> {
    self.window.dispatcher.start_dragging().map_err(Into::into)
  }
}

/// Webview APIs.
impl<R: Runtime> Window<R> {
  /// Returns the current url of the webview.
  pub fn url(&self) -> crate::Result<Url> {
    self.window.dispatcher.url().map_err(Into::into)
  }

  /// Handles this window receiving an [`InvokeMessage`].
  pub fn on_message(self, payload: InvokePayload) -> crate::Result<()> {
    let manager = self.manager.clone();
    match payload.cmd.as_str() {
      "__initialized" => {
        let payload: PageLoadPayload = serde_json::from_value(payload.inner)?;
        manager.run_on_page_load(self, payload);
      }
      _ => {
        let message = InvokeMessage::new(
          self.clone(),
          manager.state(),
          payload.cmd.to_string(),
          payload.inner,
        );
        #[allow(clippy::redundant_clone)]
        let resolver = InvokeResolver::new(self.clone(), payload.callback, payload.error);

        let mut invoke = Invoke { message, resolver };
        if let Some(module) = &payload.tauri_module {
          crate::endpoints::handle(
            module.to_string(),
            invoke,
            manager.config(),
            manager.package_info(),
          );
        } else if payload.cmd.starts_with("plugin:") {
          let command = invoke.message.command.replace("plugin:", "");
          let mut tokens = command.split('|');
          // safe to unwrap: split always has a least one item
          let plugin = tokens.next().unwrap();
          invoke.message.command = tokens
            .next()
            .map(|c| c.to_string())
            .unwrap_or_else(String::new);

          #[cfg(mobile)]
          let (message, resolver) = (invoke.message.clone(), invoke.resolver.clone());

          #[allow(unused_variables)]
          let handled = manager.extend_api(plugin, invoke);

          #[cfg(target_os = "ios")]
          {
            if !handled {
              let plugin = plugin.to_string();
              self.with_webview(move |webview| {
                unsafe {
                  crate::ios::post_ipc_message(
                    webview.inner(),
                    &plugin.as_str().into(),
                    &message.command.as_str().into(),
                    crate::ios::json_to_dictionary(message.payload),
                    resolver.callback.0,
                    resolver.error.0,
                  )
                };
              })?;
            }
          }

          #[cfg(target_os = "android")]
          {
            if !handled {
              let runtime_handle = self.app_handle.runtime_handle.clone();
              let plugin = plugin.to_string();
              self.with_webview(move |webview| {
                webview.jni_handle().exec(move |env, activity, webview| {
                  use jni::{
                    errors::Error as JniError,
                    objects::JObject,
                    JNIEnv,
                  };
                  use crate::api::ipc::CallbackFn;

                  fn handle_message<R: Runtime>(
                    plugin: &str,
                    runtime_handle: &R::Handle,
                    message: InvokeMessage<R>,
                    callback: CallbackFn,
                    error: CallbackFn,
                    env: JNIEnv<'_>,
                    activity: JObject<'_>,
                    webview: JObject<'_>,
                  ) -> Result<(), JniError> {
                    let data = crate::jni_helpers::to_jsobject::<R>(env, activity, runtime_handle, message.payload)?;
                    let plugin_manager = env
                      .call_method(
                        activity,
                        "getPluginManager",
                        "()Lapp/tauri/plugin/PluginManager;",
                        &[],
                      )?
                      .l()?;

                    env.call_method(
                      plugin_manager,
                      "postIpcMessage",
                      "(Landroid/webkit/WebView;Ljava/lang/String;Ljava/lang/String;Lapp/tauri/plugin/JSObject;JJ)V",
                      &[
                        webview.into(),
                        env.new_string(plugin)?.into(),
                        env.new_string(&message.command)?.into(),
                        data.into(),
                        (callback.0 as i64).into(),
                        (error.0 as i64).into(),
                      ],
                    )?;

                    Ok(())
                  }

                  if let Err(e) = handle_message(
                    &plugin,
                    &runtime_handle,
                    message,
                    resolver.callback,
                    resolver.error,
                    env,
                    activity,
                    webview,
                  ) {
                    resolver.reject(format!("failed to reach Android layer: {e}"));
                  }
                });
              })?;
            }
          }
        } else {
          manager.run_invoke_handler(invoke);
        }
      }
    }

    Ok(())
  }

  /// Evaluates JavaScript on this window.
  pub fn eval(&self, js: &str) -> crate::Result<()> {
    self.window.dispatcher.eval_script(js).map_err(Into::into)
  }

  pub(crate) fn register_js_listener(&self, window_label: Option<String>, event: String, id: u64) {
    self
      .window
      .js_event_listeners
      .lock()
      .unwrap()
      .entry(JsEventListenerKey {
        window_label,
        event,
      })
      .or_insert_with(Default::default)
      .insert(id);
  }

  pub(crate) fn unregister_js_listener(&self, id: u64) {
    let mut empty = None;
    let mut js_listeners = self.window.js_event_listeners.lock().unwrap();
    let iter = js_listeners.iter_mut();
    for (key, ids) in iter {
      if ids.contains(&id) {
        ids.remove(&id);
        if ids.is_empty() {
          empty.replace(key.clone());
        }
        break;
      }
    }

    if let Some(key) = empty {
      js_listeners.remove(&key);
    }
  }

  /// Whether this window registered a listener to an event from the given window and event name.
  pub(crate) fn has_js_listener(&self, window_label: Option<String>, event: &str) -> bool {
    self
      .window
      .js_event_listeners
      .lock()
      .unwrap()
      .contains_key(&JsEventListenerKey {
        window_label,
        event: event.into(),
      })
  }

  /// Opens the developer tools window (Web Inspector).
  /// The devtools is only enabled on debug builds or with the `devtools` feature flag.
  ///
  /// ## Platform-specific
  ///
  /// - **macOS:** Only supported on macOS 10.15+.
  /// This is a private API on macOS, so you cannot use this if your application will be published on the App Store.
  ///
  /// # Examples
  ///
  /// ```rust,no_run
  /// use tauri::Manager;
  /// tauri::Builder::default()
  ///   .setup(|app| {
  ///     #[cfg(debug_assertions)]
  ///     app.get_window("main").unwrap().open_devtools();
  ///     Ok(())
  ///   });
  /// ```
  #[cfg(any(debug_assertions, feature = "devtools"))]
  #[cfg_attr(doc_cfg, doc(cfg(any(debug_assertions, feature = "devtools"))))]
  pub fn open_devtools(&self) {
    self.window.dispatcher.open_devtools();
  }

  /// Closes the developer tools window (Web Inspector).
  /// The devtools is only enabled on debug builds or with the `devtools` feature flag.
  ///
  /// ## Platform-specific
  ///
  /// - **macOS:** Only supported on macOS 10.15+.
  /// This is a private API on macOS, so you cannot use this if your application will be published on the App Store.
  /// - **Windows:** Unsupported.
  ///
  /// # Examples
  ///
  /// ```rust,no_run
  /// use tauri::Manager;
  /// tauri::Builder::default()
  ///   .setup(|app| {
  ///     #[cfg(debug_assertions)]
  ///     {
  ///       let window = app.get_window("main").unwrap();
  ///       window.open_devtools();
  ///       std::thread::spawn(move || {
  ///         std::thread::sleep(std::time::Duration::from_secs(10));
  ///         window.close_devtools();
  ///       });
  ///     }
  ///     Ok(())
  ///   });
  /// ```
  #[cfg(any(debug_assertions, feature = "devtools"))]
  #[cfg_attr(doc_cfg, doc(cfg(any(debug_assertions, feature = "devtools"))))]
  pub fn close_devtools(&self) {
    self.window.dispatcher.close_devtools();
  }

  /// Checks if the developer tools window (Web Inspector) is opened.
  /// The devtools is only enabled on debug builds or with the `devtools` feature flag.
  ///
  /// ## Platform-specific
  ///
  /// - **macOS:** Only supported on macOS 10.15+.
  /// This is a private API on macOS, so you cannot use this if your application will be published on the App Store.
  /// - **Windows:** Unsupported.
  ///
  /// # Examples
  ///
  /// ```rust,no_run
  /// use tauri::Manager;
  /// tauri::Builder::default()
  ///   .setup(|app| {
  ///     #[cfg(debug_assertions)]
  ///     {
  ///       let window = app.get_window("main").unwrap();
  ///       if !window.is_devtools_open() {
  ///         window.open_devtools();
  ///       }
  ///     }
  ///     Ok(())
  ///   });
  /// ```
  #[cfg(any(debug_assertions, feature = "devtools"))]
  #[cfg_attr(doc_cfg, doc(cfg(any(debug_assertions, feature = "devtools"))))]
  pub fn is_devtools_open(&self) -> bool {
    self
      .window
      .dispatcher
      .is_devtools_open()
      .unwrap_or_default()
  }
}

/// Event system APIs.
impl<R: Runtime> Window<R> {
  /// Emits an event to both the JavaScript and the Rust listeners.
  pub fn emit_and_trigger<S: Serialize + Clone>(
    &self,
    event: &str,
    payload: S,
  ) -> crate::Result<()> {
    self.trigger(event, Some(serde_json::to_string(&payload)?));
    self.emit(event, payload)
  }

  pub(crate) fn emit_internal<S: Serialize>(
    &self,
    event: &str,
    source_window_label: Option<&str>,
    payload: S,
  ) -> crate::Result<()> {
    self.eval(&format!(
      "(function () {{ const fn = window['{}']; fn && fn({{event: {}, windowLabel: {}, payload: {}}}) }})()",
      self.manager.event_emit_function_name(),
      serde_json::to_string(event)?,
      serde_json::to_string(&source_window_label)?,
      serde_json::to_value(payload)?,
    ))?;
    Ok(())
  }

  /// Emits an event to the JavaScript listeners on the current window.
  ///
  /// The event is only delivered to listeners that used the `WebviewWindow#listen` method on the @tauri-apps/api `window` module.
  pub fn emit<S: Serialize + Clone>(&self, event: &str, payload: S) -> crate::Result<()> {
    self
      .manager
      .emit_filter(event, Some(self.label()), payload, |w| {
        w.has_js_listener(None, event) || w.has_js_listener(Some(self.label().into()), event)
      })?;
    Ok(())
  }

  /// Listen to an event on this window.
  ///
  /// This listener only receives events that are triggered using the
  /// [`trigger`](Window#method.trigger) and [`emit_and_trigger`](Window#method.emit_and_trigger) methods or
  /// the `appWindow.emit` function from the @tauri-apps/api `window` module.
  pub fn listen<F>(&self, event: impl Into<String>, handler: F) -> EventHandler
  where
    F: Fn(Event) + Send + 'static,
  {
    let label = self.window.label.clone();
    self.manager.listen(event.into(), Some(label), handler)
  }

  /// Unlisten to an event on this window.
  pub fn unlisten(&self, handler_id: EventHandler) {
    self.manager.unlisten(handler_id)
  }

  /// Listen to an event on this window a single time.
  pub fn once<F>(&self, event: impl Into<String>, handler: F) -> EventHandler
  where
    F: FnOnce(Event) + Send + 'static,
  {
    let label = self.window.label.clone();
    self.manager.once(event.into(), Some(label), handler)
  }

  /// Triggers an event to the Rust listeners on this window.
  ///
  /// The event is only delivered to listeners that used the [`listen`](Window#method.listen) method.
  pub fn trigger(&self, event: &str, data: Option<String>) {
    let label = self.window.label.clone();
    self.manager.trigger(event, Some(label), data)
  }
}

#[cfg(test)]
mod tests {
  #[test]
  fn window_is_send_sync() {
    crate::test_utils::assert_send::<super::Window>();
    crate::test_utils::assert_sync::<super::Window>();
  }
}<|MERGE_RESOLUTION|>--- conflicted
+++ resolved
@@ -29,8 +29,7 @@
   },
   sealed::ManagerBase,
   sealed::RuntimeOrDispatch,
-<<<<<<< HEAD
-  utils::config::WindowUrl,
+  utils::config::{WindowConfig, WindowUrl},
   EventLoopMessage, Invoke, InvokeError, InvokeMessage, InvokeResolver, Manager, PageLoadPayload,
   Runtime, Theme, WindowEvent,
 };
@@ -42,11 +41,6 @@
     UserAttentionType,
   },
   CursorIcon, Icon,
-=======
-  utils::config::{WindowConfig, WindowUrl},
-  CursorIcon, EventLoopMessage, Icon, Invoke, InvokeError, InvokeMessage, InvokeResolver, Manager,
-  PageLoadPayload, Runtime, Theme, WindowEvent,
->>>>>>> 852e11e1
 };
 
 use serde::Serialize;
